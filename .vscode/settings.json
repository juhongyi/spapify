{
  "[python]": {
    "editor.defaultFormatter": "charliermarsh.ruff",
    "editor.formatOnSave": true
  },
<<<<<<< HEAD
  "[json][jsonc][dockercompose][dockerfile]": {
=======
  "[json][jsonc][dockercompose]": {
>>>>>>> f90597a9
    "editor.defaultFormatter": "esbenp.prettier-vscode",
    "editor.formatOnSave": true
  },
  "ruff.configurationPreference": "filesystemFirst"
}<|MERGE_RESOLUTION|>--- conflicted
+++ resolved
@@ -3,11 +3,7 @@
     "editor.defaultFormatter": "charliermarsh.ruff",
     "editor.formatOnSave": true
   },
-<<<<<<< HEAD
-  "[json][jsonc][dockercompose][dockerfile]": {
-=======
   "[json][jsonc][dockercompose]": {
->>>>>>> f90597a9
     "editor.defaultFormatter": "esbenp.prettier-vscode",
     "editor.formatOnSave": true
   },
